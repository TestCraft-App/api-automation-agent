import json
import os
import re
import subprocess
import sys
<<<<<<< HEAD
from typing import List, Dict, Optional, Tuple, Set
from collections import defaultdict
import subprocess
import json
from pathlib import Path
from dataclasses import dataclass
from collections import defaultdict
=======
from collections import defaultdict
from dataclasses import dataclass
from typing import List, Dict, Optional, Tuple
>>>>>>> 9870556c

from src.configuration.config import Config
from src.services.command_service import CommandService
from src.utils.logger import Logger
from src.visuals.loading_animator import LoadingDotsAnimator


@dataclass
class TestFileSet:
    runnable: List[str]
    skipped: List[str]


class TestController:
    def __init__(self, config: Config, command_service: CommandService):
        self.command_service = command_service
        self.config = config
        self.logger = Logger.get_logger(__name__)

    def _get_runnable_files(self, test_files: List[Dict[str, str]]) -> TestFileSet:
        self.logger.info("\n🧪 Starting TypeScript compilation to find errors...\n")

        root = Path(self.config.destination_folder).resolve()
        test_file_paths_set = {
            str(Path(f["path"]).resolve().relative_to(root)).replace("\\", "/") for f in test_files
        }

        try:
            tsc_output = self.command_service.run_command_silently(
                "npx tsc --noEmit", cwd=self.config.destination_folder
            )
        except subprocess.CalledProcessError as e:
            tsc_output = e.output or ""

        all_error_files = self._extract_error_files(tsc_output)

        if not all_error_files:
            runnable_files = list(test_file_paths_set)
            self.logger.info("✅ No errors found in compilation, continuing normally.\n")

            self.logger.info("✅ Test files ready to run:")
            for path in runnable_files:
                self.logger.info(f"   - {path}")
            return TestFileSet(runnable=runnable_files, skipped=[])

        temp_tsconfig_path = self._generate_temp_tsconfig(all_error_files)

        try:
            for _ in range(self.config.tsc_max_passes):
                try:
                    new_output = self.command_service.run_command_silently(
                        f"npx tsc --noEmit --project {temp_tsconfig_path}",
                        cwd=self.config.destination_folder,
                    )
                except subprocess.CalledProcessError as e:
                    new_output = e.output or ""

                new_error_files = self._extract_error_files(new_output)
                newly_discovered = new_error_files - all_error_files

                if not newly_discovered:
                    break

                all_error_files.update(newly_discovered)

                with open(temp_tsconfig_path, "r", encoding="utf-8") as f:
                    temp_config = json.load(f)

                for err in newly_discovered:
                    if err not in temp_config["exclude"]:
                        temp_config["exclude"].append(err)

                with open(temp_tsconfig_path, "w", encoding="utf-8") as f:
                    json.dump(temp_config, f, indent=2)

            runnable_files = []
            skipped_files = []

            for test_file in test_file_paths_set:
                if test_file in all_error_files:
                    skipped_files.append(test_file)
                else:
                    runnable_files.append(test_file)

            if runnable_files:
                self.logger.info("\n✅ Test files ready to run:")
                for path in runnable_files:
                    self.logger.info(f"   - {path}")
            else:
                self.logger.warning("\n⚠️ No test files can be run due to compilation errors.")

            if skipped_files:
                self.logger.warning("\n❌ Skipping test files with TypeScript compilation errors:")
                for path in skipped_files:
                    self.logger.warning(f"   - {path}")

            self.logger.info("\nFinal checks completed")
            return TestFileSet(runnable=runnable_files, skipped=skipped_files)
        finally:
            temp_file = Path(temp_tsconfig_path)
            if temp_file.exists():
                temp_file.unlink()
                self.logger.debug(f"Deleted temporary tsconfig file: {temp_tsconfig_path}")

    def _extract_error_files(self, tsc_output: str) -> Set[str]:
        error_files = set()
        root = Path(self.config.destination_folder).resolve()

        for line in tsc_output.splitlines():
            match = re.search(r"(.*?\.(ts|js))\(\d+,\d+\):", line.replace("\\", "/"))
            if match:
                raw_path = match.group(1)
                full_path = (root / raw_path).resolve()
                rel_path = str(full_path.relative_to(root))
                normalized = Path(rel_path).as_posix()
                error_files.add(normalized)

        return error_files

    def _generate_temp_tsconfig(self, excluded_files: Set[str]) -> str:
        tsconfig_path = Path(self.config.destination_folder).resolve() / "tsconfig.json"

        with open(tsconfig_path, "r", encoding="utf-8") as f:
            base_tsconfig = json.load(f)

        exclude = []
        for file_path in excluded_files:
            exclude.append(file_path)

        includes = base_tsconfig.get("include", ["src/**/*"])

        temp_config = {
            "compilerOptions": base_tsconfig.get("compilerOptions", {}),
            "include": includes,
            "exclude": exclude,
        }

        temp_file_path = Path(self.config.destination_folder).resolve() / "temp_tsconfig.json"

        with open(temp_file_path, "w", encoding="utf-8") as f:
            json.dump(temp_config, f, indent=2)

        return str(temp_file_path)

    def _prompt_to_run_tests(self) -> bool:
        answer = input("\n🧪 Do you want to run the tests now? (y/n): ").strip().lower()
        return answer in ("y", "yes")

    def _run_tests(
        self, test_files: List[str], skipped_files: Optional[List[str]] = None
    ) -> Tuple[List[Dict[str, str]], List[Dict[str, str]]]:
        if skipped_files is None:
            skipped_files = []
        self.logger.info("\n🛠️ Running tests ...\n")
        all_parsed_tests = []
        all_parsed_failures = []

        total_files = len(test_files)

        for index, test_file in enumerate(test_files, start=1):
            file_name = Path(test_file).name
            animator = LoadingDotsAnimator(prefix=f"▶️ Running file {file_name} ({index}/{total_files}) ")
            animator.start()

            ignore_flags = " ".join(f"--ignore {path}" for path in skipped_files)
            command = (
                f"npx mocha -r ts-node/register {test_file} {ignore_flags} "
                "--reporter json --timeout 10000 --no-warnings"
            )

            try:
                stdout = self.command_service.run_command_silently(
                    command, cwd=self.config.destination_folder
                )
                parsed = json.loads(stdout)
                all_parsed_tests.extend(parsed.get("tests", []))
                all_parsed_failures.extend(parsed.get("failures", []))
                animator.stop()
                sys.stdout.write(f"\r{' ' * 80}\r✅ {file_name} ({index}/{total_files})\n")
            except subprocess.TimeoutExpired:
                animator.stop()
                sys.stdout.write(f"\r{' ' * 80}\r🔍 {file_name} ({index}/{total_files}) - Timed out.\n")
            except json.JSONDecodeError:
                animator.stop()
                sys.stdout.write(
                    f"\r❌ {file_name} ({index}/{total_files}) - "
                    "Failed to parse test output. Check if tests ran correctly.\n"
                )

        return all_parsed_tests, all_parsed_failures

    def _report_tests(self, tests: List[Dict[str, str]], failures=None) -> None:
        if failures is None:
            failures = []

        grouped_tests = defaultdict(list)

        seen = set()
        all_results = []

        for test in tests + failures:
            key = test.get("fullTitle", "") or test.get("title", "")
            if key and key not in seen:
                seen.add(key)
                all_results.append(test)

        passed_tests = sum(1 for test in all_results if not test.get("err"))
        total_tests = len(all_results)

        for test in all_results:
            full_title = test.get("fullTitle", "")
            suite_title = full_title.replace(test.get("title", ""), "").strip() or "Ungrouped"
            grouped_tests[suite_title].append(test)

        for suite, tests in grouped_tests.items():
            self.logger.info(f"\n📂 {suite}")
            for test in tests:
                title = test["title"]
                duration = f"({test.get('duration')}ms)" if test.get("duration") else ""

                if test.get("err"):
                    self.logger.warning(f"    🔍 {title}")
                else:
                    self.logger.info(f"    ✅ {title} {duration}")

        self.logger.info("\n🎉 Test run completed")
        self.logger.info(f"\n✅ {passed_tests} tests passed")
        self.logger.info(f"🔍 {total_tests - passed_tests} tests flagged require further review\n")

    def run_tests_flow(self, test_files: List[Dict[str, str]]) -> None:
        test_data = self._get_runnable_files(test_files)
        runnable_files = test_data.runnable
        skipped_files = test_data.skipped

        if not runnable_files:
            return

        if not self._prompt_to_run_tests():
            self.logger.info("\n🔵 Test run skipped.")
            return

        results, hook_failures = self._run_tests(runnable_files, skipped_files)
        self._report_tests(results, hook_failures)<|MERGE_RESOLUTION|>--- conflicted
+++ resolved
@@ -3,7 +3,10 @@
 import re
 import subprocess
 import sys
-<<<<<<< HEAD
+from collections import defaultdict
+from dataclasses import dataclass
+from typing import List, Dict, Optional, Tuple
+
 from typing import List, Dict, Optional, Tuple, Set
 from collections import defaultdict
 import subprocess
@@ -11,11 +14,6 @@
 from pathlib import Path
 from dataclasses import dataclass
 from collections import defaultdict
-=======
-from collections import defaultdict
-from dataclasses import dataclass
-from typing import List, Dict, Optional, Tuple
->>>>>>> 9870556c
 
 from src.configuration.config import Config
 from src.services.command_service import CommandService
