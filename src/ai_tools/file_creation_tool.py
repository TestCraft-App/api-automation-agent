--- conflicted
+++ resolved
@@ -1,10 +1,6 @@
 import json
 import logging
-<<<<<<< HEAD
-from typing import List, Type, Dict, Any, Optional
-=======
 from typing import List, Optional, Type, Dict, Any
->>>>>>> c45e78be
 
 from langchain_core.tools import BaseTool
 from pydantic import BaseModel
@@ -46,14 +42,8 @@
         return self._run(files)
 
     def _parse_input(
-<<<<<<< HEAD
-        self, tool_input: str | Dict, tool_call_id: Optional[str]
-    ) -> Dict[str, Any]:
-=======
         self, tool_input: str | Dict, tool_call_id: Optional[str] = None
     ) -> Dict[str, Any]:
-
->>>>>>> c45e78be
         if isinstance(tool_input, str):
             data = json.loads(tool_input)
         else:
